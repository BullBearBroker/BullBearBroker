import type { Config } from "jest";
import path from "path";

const config: Config = {
  rootDir: path.resolve(__dirname),

  testEnvironment: "jsdom",
  testEnvironmentOptions: {
    url: "http://localhost",
  },

  setupFilesAfterEnv: [
    "<rootDir>/jest.setup.ts",
    "<rootDir>/src/tests/msw/setup.ts",
  ],

  moduleNameMapper: {
    "^.+\\.(css|less|scss|sass)$": "identity-obj-proxy",
    "^@/styles/globals\\.css$": "identity-obj-proxy",
    "^@/(.*)$": "<rootDir>/src/$1",
    "^msw/node$": "<rootDir>/node_modules/msw/lib/node/index.js",
    "^@mswjs/interceptors/WebSocket$":
      "<rootDir>/src/tests/msw/websocket-interceptor.ts",
    "^@mswjs/interceptors/(.*)$":
      "<rootDir>/node_modules/@mswjs/interceptors/lib/node/interceptors/$1/index.js",
  },

  // ✅ Forzar a Jest a usar Babel en tests y TS/JSX
  transform: {
    "^.+\\.(js|jsx|ts|tsx)$": [
      "babel-jest",
      {
<<<<<<< HEAD
        presets: [
          "next/babel",
          "@babel/preset-env",
          "@babel/preset-react",
          "@babel/preset-typescript",
        ],
=======
        configFile: "<rootDir>/babel.config.cjs",
>>>>>>> e8f61daf
      },
    ],
  },

  transformIgnorePatterns: [
    "/node_modules/(?!(recharts|d3-|msw|@mswjs|until-async|strict-event-emitter|outvariant|headers-polyfill)/)",
  ],

  moduleFileExtensions: ["ts", "tsx", "js", "jsx", "json", "node"],

  testMatch: [
    "<rootDir>/src/**/*.test.(ts|tsx|js|jsx)",
    "<rootDir>/src/**/__tests__/**/*.(ts|tsx|js|jsx)",
  ],
  testPathIgnorePatterns: ["<rootDir>/.next/", "<rootDir>/node_modules/"],

  clearMocks: true,

  collectCoverage: true,
  collectCoverageFrom: [
    "<rootDir>/src/**/*.{ts,tsx}",
    "<rootDir>/src/components/forms/**/*.{ts,tsx}",
    "<rootDir>/src/components/sidebar/**/*.{ts,tsx}",
    "<rootDir>/src/components/news/**/*.{ts,tsx}",
    "!<rootDir>/src/**/__tests__/**",
    "!<rootDir>/src/**/stories/**",
    "!<rootDir>/src/app/**",
  ],

  coverageThreshold: {
    global: {
      branches: 85,
      functions: 90,
      lines: 90,
      statements: 90,
    },
  },
};

export default config;<|MERGE_RESOLUTION|>--- conflicted
+++ resolved
@@ -30,16 +30,14 @@
     "^.+\\.(js|jsx|ts|tsx)$": [
       "babel-jest",
       {
-<<<<<<< HEAD
+
         presets: [
           "next/babel",
           "@babel/preset-env",
           "@babel/preset-react",
           "@babel/preset-typescript",
         ],
-=======
-        configFile: "<rootDir>/babel.config.cjs",
->>>>>>> e8f61daf
+
       },
     ],
   },
